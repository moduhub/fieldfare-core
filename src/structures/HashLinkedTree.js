/*
 * To change this license header, choose License Headers in Project Properties.
 * To change this template file, choose Tools | Templates
 * and open the template in the editor.
 */

 import {ResourcesManager} from '../resources/ResourcesManager';
 import {TreeBranch} from './TreeBranch';
 import {TreeContainer} from './TreeContainer';
 import {Utils} from '../basic/Utils';
 import {logger} from '../basic/Log';

export class HashLinkedTree {

	constructor(degree=5, rootHash) {
		if(Number.isInteger(degree) === false
        || degree < 2
		|| degree > 10) {
			throw Error('invalid tree degree: ' + degree);
		}
		this.degree = degree;
		this.setState(rootHash);
	}

    setOwnerID(id) {
        ResourcesManager.validateKey(id);
        this.ownerID = id;
        if(id !== host.id) {
            this.readOnly = true;
        }
    }

	setState(state) {
		if(state === null
		|| state === undefined
		|| state === '') {
			this.rootHash = null;
		} else {
			ResourcesManager.validateKey(state);
			//TODO: root element structure validation?
			this.rootHash = state;
		}
	}

	getState() {
		var stateId = this.rootHash;
		return stateId;
	}

	//Start a new tree with a given initial element
	async init(firstElementHash) {
		var newRoot = new TreeContainer();
		if(firstElementHash !== null
		&& firstElementHash !== undefined) {
			newRoot.add(firstElementHash);
		}
		this.rootHash = await ResourcesManager.storeResourceObject(newRoot);
//		logger.log('info', "New tree root: \'" + this.rootHash + "\'");
	}

	async validate(element, storeFlag) {
		var elementHash;
		//Treat objects or hashes deppending on param format
		if(typeof element === 'object') {
			if(storeFlag == null
			|| storeFlag == undefined
			|| storeFlag == false) {
				elementHash = await ResourcesManager.generateKeyForObject(element);
			} else {
				elementHash = await ResourcesManager.storeResourceObject(element);
			}
		} else
		if(Utils.isBase64(element)) {
			elementHash = element;
		} else {
			throw Error('invalid element type');
		}
		return elementHash;
	}

	async add(element) {
        if(this.readOny) {
            throw Error('Attempt to edit a read only hash linked tree');
        }
		var key = await this.validate(element);
//		logger.log('info', "tree.add(" + JSON.stringify(element, null, 2) + ") -> " + key);
		if(this.rootHash == null
		|| this.rootHash == undefined) {
			await this.init(key);
		} else {
            const branch = new TreeBranch(this.ownerID, this.rootHash);
            await branch.getToKey(key);
            if(branch.containsKey) {
                throw Error('element already in set');
            }
            var iContainer = branch.getLastContainer();
			iContainer.add(key);
            const maxElements = this.degree;
            if(iContainer.numElements === maxElements) {
                const splitDepth = await branch.split(maxElements);
                this.rootHash = await branch.update(splitDepth);    //update only from split down to root
            } else {
                this.rootHash = await branch.update(); // update from leaf to root
            }
//			logger.log('info', ">>> Tree.add finished, new root is " + this.rootHash);
		}
		return this.rootHash;
	}

    async remove(element) {
        if(this.readOnly) {
            throw Error('Attempt to edit a read only hash linked tree');
        }
		var key = await this.validate(element);
		if(this.rootHash == null
		|| this.rootHash == undefined) {
            throw Error('tree is empty');
		} else {
            const branch = new TreeBranch(this.ownerID, this.rootHash);
            await branch.getToKey(key);
            if(branch.containsKey === false) {
                throw Error('Element does not exist in tree');
            }
            // console.log('tree.remove('+key+')');
            const ownerContainer = branch.getLastContainer();
            // console.log('original ownerContainer: ' + JSON.stringify(ownerContainer, null, 2));
            const minElements = Math.floor(this.degree/2);
            var mergeDepth;
            if(ownerContainer.isLeaf()) {
                ownerContainer.remove(key);
                // console.log('ownerContainer after key '+key+' was removed: ' + JSON.stringify(ownerContainer, null, 2));
                if(ownerContainer.numElements < minElements
                && branch.depth > 0) {
                    debugger;
                    mergeDepth = await branch.rebalance(minElements);
                }
            } else {
                const [leftContainerKey, rightContainerKey] = ownerContainer.getChildrenAroundKey(key);
                const leftBranch = new TreeBranch(this.ownerID, leftContainerKey);
                await leftBranch.getToRightmostLeaf();
                const leftStealLeaf = leftBranch.getLastContainer();
                const rightBranch = new TreeBranch(this.ownerID, rightContainerKey);
                await rightBranch.getToLeftmostLeaf();
                const rightStealLeaf = rightBranch.getLastContainer();
                // console.log('left branch: ');
                // console.table(leftBranch.containerKeys);
                // console.log('right branch: ');
                // console.table(rightBranch.containerKeys);
                // console.log('left steal leaf: ' + JSON.stringify(leftStealLeaf, null, 2));
                // console.log('right steal leaf: ' + JSON.stringify(rightStealLeaf, null, 2));
                var stolenKey;
                if(leftStealLeaf.numElements >= rightStealLeaf.numElements) {
                    const [poppedKey, poppedSiblingKey] = await leftStealLeaf.pop();
                    stolenKey = poppedKey;
                    // console.log('Stealing '+stolenKey+' from left subtree');
                    branch.append(leftBranch);
                } else {
                    const [shiftedKey, shiftedSiblingKey] = await rightStealLeaf.shift();
                    stolenKey = shiftedKey;
                    // console.log('Stealing '+stolenKey+' from right subtree');
                    branch.append(rightBranch);
                }
                ownerContainer.substituteKey(key, stolenKey);
                // console.log('Owner after steal: ' + JSON.stringify(ownerContainer, null, 2));
                const branchLeaf = branch.getLastContainer();
                if(branchLeaf.numElements < minElements) {
                    debugger;
                    mergeDepth = await branch.rebalance(minElements);
                }
            }
            this.rootHash = await branch.update(mergeDepth);
        }
    }

	async has(element) {
		const key = await this.validate(element, false);
		if(this.rootHash === null
		|| this.rootHash === undefined) {
		    // console.log('tree.has(' + key + ') => FALSE (tree is empty)');
			return false;
		} else {
			var nextContainerHash = this.rootHash;
			do {
				const iContainer = await TreeContainer.fromResource(nextContainerHash, this.ownerID);
				nextContainerHash = iContainer.follow(key);
				if(nextContainerHash === true) {
                    // console.log('tree.has(' + key + ') => TRUE');
					return true;
				}
			} while(nextContainerHash !== '');
            // console.log('tree.has(' + key + ') => FALSE');
			return false;
		}
	}

	async* [Symbol.asyncIterator]() {
		var branch = [];
		if(this.rootHash != null
		&& this.rootHash != undefined) {
			var rootContainer = await TreeContainer.fromResource(this.rootHash, this.ownerID);
			for await(const element of rootContainer.iterator(this.ownerID)) {
				yield element;
			}
		}
	}

	async isEmpty() {
		if(this.rootHash
		&& this.rootHash !== null
		&& this.rootHash !== undefined) {
			const rootElement = await ResourcesManager.getResourceObject(this.rootHash, this.ownerID);
			if(rootElement.numElements > 0) {
				return false;
			}
		}
<<<<<<< HEAD
		return true;
=======
		return false;
>>>>>>> 2c435d8b
	}

	diff(other) {
		var newElements = new Set();
		//experimental function, returns a set of element hashes
		// that is present in the other tree but not on this one
		return newElements;
	}
};<|MERGE_RESOLUTION|>--- conflicted
+++ resolved
@@ -213,11 +213,7 @@
 				return false;
 			}
 		}
-<<<<<<< HEAD
 		return true;
-=======
-		return false;
->>>>>>> 2c435d8b
 	}
 
 	diff(other) {
